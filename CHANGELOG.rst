#####################
Cuttle Pool Changelog
#####################

Here are the changes made to Cuttle Pool for each release.

<<<<<<< HEAD
Version 0.3.0
-------------

Minor release, unreleased
=======
Version 0.2.1
-------------

- Fix classifier in ``setup.py`` which caused error during upload.
>>>>>>> 3630e92c

Version 0.2.0
-------------

- PoolConnection and cursors module are importable from cuttlepool instead of
  cuttlepool.cuttlepool.
- ``get_connection()`` will only search for lost connections if it can't get an
  initial connection from the pool or make a connection.
- The connection object in ``get_connection()`` is pinged right before
  returning a ``PoolConnection`` and if the ping fails, the connection is
  replaced.
- ``connection_arguments`` property added which returns a copy of the connection
  arguments.

Version 0.1.0
-------------

Initial release.<|MERGE_RESOLUTION|>--- conflicted
+++ resolved
@@ -4,17 +4,15 @@
 
 Here are the changes made to Cuttle Pool for each release.
 
-<<<<<<< HEAD
 Version 0.3.0
 -------------
 
 Minor release, unreleased
-=======
+
 Version 0.2.1
 -------------
 
 - Fix classifier in ``setup.py`` which caused error during upload.
->>>>>>> 3630e92c
 
 Version 0.2.0
 -------------
